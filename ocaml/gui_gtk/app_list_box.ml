(* Copyright (C) 2013, Thomas Leonard
 * See the README file for details, or visit http://0install.net.
 *)

(** The app browser dialog *)

open Zeroinstall.General
open Support.Common
open Gtk_common

module F = Zeroinstall.Feed
module Q = Support.Qdom
module U = Support.Utils
module FC = Zeroinstall.Feed_cache
module FeedAttr = Zeroinstall.Constants.FeedAttr
module Feed_url = Zeroinstall.Feed_url
module Basedir = Support.Basedir

exception Found

(** Search through the configured XDG datadirs looking for .desktop files created by us. *)
let discover_existing_apps config =
  let re_exec = Str.regexp "^Exec=0launch \\(-- \\)?\\([^ ]*\\) " in
  let system = config.system in
  let already_installed = ref [] in
  config.basedirs.Basedir.data |> List.iter (fun data_path ->
    let apps_dir = data_path +/ "applications" in
    if system#file_exists apps_dir then (
      match system#readdir apps_dir with
      | Problem ex -> log_warning ~ex "Failed to scan directory '%s'" apps_dir
      | Success items ->
          items |> Array.iter (fun desktop_file ->
            if U.starts_with desktop_file "zeroinstall-" && U.ends_with desktop_file ".desktop" then (
              let full = apps_dir +/ desktop_file in
              try
                full |> system#with_open_in [Open_rdonly] (fun ch ->
                  while true do
                    let line = input_line ch in
                    if Str.string_match re_exec line 0 then (
                      let uri = Str.matched_group 2 line in
                      let url = Feed_url.master_feed_of_iface uri in
                      let name =
                        try
                          match FC.get_cached_feed config url with
                          | Some feed -> feed.F.name
                          | None -> Filename.basename uri
                        with Safe_exception _ ->
                          Filename.basename uri in
                      already_installed := (name, full, uri) :: !already_installed;
                      raise Found
                    )
                  done
                )
              with
              | End_of_file -> log_info "Failed to find Exec line in %s" full
              | Found -> ()
              | ex -> log_warning ~ex "Failed to load .desktop file %s" full
            )
          )
    )
  );
  !already_installed

let by_name_ignore_case (n1, p1, u1) (n2, p2, u2) =
  let r = String.compare (String.lowercase n1) (String.lowercase n2) in
  if r <> 0 then r
  else compare (p1, u1) (p2, u2)

(** Use [xdg-open] to show the help files for this implementation. *)
let show_help config sel =
  let system = config.system in
  let help_dir = ZI.get_attribute_opt FeedAttr.doc_dir sel in
  let id = ZI.get_attribute FeedAttr.id sel in

  let path =
    if U.starts_with id "package:" then (
      match help_dir with
      | None -> raise_safe "No doc-dir specified for package implementation"
      | Some help_dir ->
          if Filename.is_relative help_dir then
            raise_safe "Package doc-dir must be absolute! (got '%s')" help_dir
          else
            help_dir
    ) else (
      let path = Zeroinstall.Selections.get_path system config.stores sel |? lazy (raise_safe "BUG: not cached!") in
      match help_dir with
      | Some help_dir -> path +/ help_dir
      | None ->
          match Zeroinstall.Command.get_command "run" sel with
          | None -> path
          | Some run ->
              match ZI.get_attribute_opt "path" run with
              | None -> path
              | Some main ->
                  (* Hack for ROX applications. They should be updated to set doc-dir. *)
                  let help_dir = path +/ (Filename.dirname main) +/ "Help" in
                  if U.is_dir system help_dir then help_dir
                  else path
    ) in
  U.xdg_open_dir ~exec:false system path

let get_selections tools ~(gui:Zeroinstall.Ui.ui_handler) uri =
  let reqs = Zeroinstall.Requirements.default_requirements uri in
  match Zeroinstall.Driver.quick_solve tools reqs with
  | Some sels -> Lwt.return (`Success sels)
  | None ->
      (* Slow path: program isn't cached yet *)
      gui#run_solver tools `Download_only reqs ~refresh:false

let show_help_for_iface tools ~gui uri : unit Lwt.t =
  match_lwt get_selections tools ~gui uri with
  | `Aborted_by_user -> Lwt.return ()
  | `Success sels ->
      let index = Zeroinstall.Selections.make_selection_map sels in
      let sel = StringMap.find_safe uri index in
      show_help tools#config sel;
      Lwt.return ()

let confirm_deletion ~parent name =
  let box = GWindow.dialog
    ~parent
    ~title:"Confirm"
    () in
  let markup = Printf.sprintf "Remove <b>%s</b> from the applications list?" (Gtk_utils.pango_escape name) in
  GMisc.label ~packing:box#vbox#pack ~xpad:20 ~ypad:20 ~markup () |> ignore_widget;
  box#add_button_stock `CANCEL `CANCEL;
  box#add_button_stock `DELETE `DELETE;
  let result, set_result = Lwt.wait () in
  box#set_default_response `DELETE;
  box#connect#response ==> (fun response ->
    box#destroy ();
    Lwt.wakeup set_result (
      match response with
      | `DELETE -> `delete
      | `CANCEL | `DELETE_EVENT -> `cancel
    )
  );
  box#show ();
  result

(** If [feed] <needs-terminal> then find one and add it to the start of args. *)
let maybe_with_terminal system feed args =
  if F.needs_terminal feed then (
    if (system#platform).Platform.os = "MacOSX" then (
      (* This is probably wrong, or at least inefficient (we ignore [args] and invoke 0launch again).
       * But I don't know how to make the escaping right - someone on OS X should check it... *)
      let osascript = U.find_in_path_ex system "osascript" in
      let script = "0launch -- " ^ (Feed_url.format_url feed.F.url) in
      [osascript; "-e"; "tell app \"Terminal\""; "-e"; "activate"; "-e"; "do script \"" ^ script ^ "\""; "-e"; "end tell"]
    ) else (
      let terminal_args =
        ["x-terminal-emulator"; "xterm"; "gnome-terminal"; "rxvt"; "konsole"] |> U.first_match (fun terminal ->
          U.find_in_path system terminal |> pipe_some (fun path ->
            if terminal = "gnome-terminal" then Some [path; "-x"]
            else Some [path; "-e"]
          )
        ) |? lazy (raise_safe "Can't find a suitable terminal emulator") in
      terminal_args @ args
    )
  ) else args

let run config dialog tools gui uri =
  Gtk_utils.async ~parent:dialog (fun () ->
    Gdk.Window.set_cursor dialog#misc#window (Lazy.force Gtk_utils.busy_cursor);
    try_lwt
      match_lwt get_selections tools ~gui uri with
      | `Aborted_by_user -> Lwt.return ()
      | `Success sels ->
          let feed_url = Feed_url.master_feed_of_iface uri in
          let feed = FC.get_cached_feed config feed_url |? lazy (raise_safe "BUG: feed still not cached! %s" uri) in
          let exec args ~env = config.system#spawn_detach ~env (maybe_with_terminal tools#config.system feed args) in
          Zeroinstall.Exec.execute_selections config ~exec sels [];
          Lwt_unix.sleep 0.5
    finally
      Gdk.Window.set_cursor dialog#misc#window (Lazy.force Gtk_utils.default_cursor);
      Lwt.return ()
  )

let create config ~gui ~tools ~add_app =
  let finished, set_finished = Lwt.wait () in

  let dialog = GWindow.dialog ~title:"0install Applications" () in

  let swin = GBin.scrolled_window
    ~packing:(dialog#vbox#pack ~expand:true)
    ~hpolicy:`NEVER
    ~vpolicy:`AUTOMATIC
    () in

  (* Model *)
  let cols = new GTree.column_list in
  let uri_col = cols#add Gobject.Data.string in
  let name_col = cols#add Gobject.Data.string in
  let icon_col = cols#add (Gobject.Data.gobject_by_name "GdkPixbuf") in
  let path_col = cols#add Gobject.Data.string in

  let model = GTree.list_store cols in

  (* View *)
  let view = GTree.icon_view
    ~model
    ~packing:swin#add
    () in
  view#set_text_column name_col;
  view#set_pixbuf_column icon_col;

  (* Buttons *)
  dialog#add_button "Show Cache" `SHOW_CACHE;
  let actions = dialog#action_area in
  let cache_button = List.hd actions#children in
  cache_button#misc#set_tooltip_text "Show all 0install software currently stored on this computer \
    (i.e. those programs which can be run without a network connection). \
    This can be useful if you're running out of disk space and need to delete something.";
  dialog#action_area#set_child_secondary cache_button true;

  dialog#add_button_stock `ADD `ADD;
  let add_button = List.hd actions#children in
  add_button#misc#set_tooltip_text "Add a new application. You can also just drag a 0install feed URL from \
    your web-browser to this window.";

  dialog#add_button_stock `CLOSE `CLOSE;

  (* Menu *)
  let menu = GMenu.menu () in

  let menu_iface = ref None in
  let run_item = GMenu.menu_item ~packing:menu#add ~label:"Run" () in
  let help_item = GMenu.menu_item ~packing:menu#add ~label:"Show help" () in
  let edit_item = GMenu.menu_item ~packing:menu#add ~label:"Choose versions" () in
  let delete_item = GMenu.menu_item ~packing:menu#add ~label:"Delete" () in

  run_item#connect#activate ==> (fun () ->
    run config dialog tools gui (!menu_iface |? lazy (raise_safe "BUG: no selected item!"))
  );

  help_item#connect#activate ==> (fun () ->
    let uri = !menu_iface |? lazy (raise_safe "BUG: no selected item!") in
    Gtk_utils.async ~parent:dialog (fun () -> show_help_for_iface tools ~gui uri)
  );

  edit_item#connect#activate ==> (fun () ->
    let uri = !menu_iface |? lazy (raise_safe "BUG: no selected item!") in
    let reqs = Zeroinstall.Requirements.default_requirements uri in
    Gtk_utils.async ~parent:dialog (fun () ->
      lwt _ = gui#run_solver tools `Download_only reqs ~refresh:false in
      Lwt.return ()
    )
  );

  delete_item#connect#activate ==> (fun () ->
    match view#get_selected_items with
    | [path] ->
        let row = model#get_iter path in
        let name = model#get ~row ~column:name_col in
        let path = model#get ~row ~column:path_col in
        dialog#misc#set_sensitive false;
        Gtk_utils.async ~parent:dialog (fun () ->
          try_lwt
            match_lwt confirm_deletion ~parent:dialog name with
            | `delete ->
                log_info "rm %s" path;
                config.system#unlink path;
                model#remove row |> ignore;
                Lwt.return ()
            | `cancel -> Lwt.return ()
          finally
            dialog#misc#set_sensitive true;
            Lwt.return ()
        )
    | _ -> log_warning "Invalid selection!"
  );

  view#event#connect#button_press ==> (fun bev ->
    let module B = GdkEvent.Button in
    let path_unsafe = view#get_path_at_pos (B.x bev |> truncate) (B.y bev |> truncate) in
    (* (a bug in lablgtk means the "option" part is missing) *)
    let path : Gtk.tree_path option = Obj.magic path_unsafe in
    match GdkEvent.get_type bev, B.button bev, path with
    | `TWO_BUTTON_PRESS, 1, Some path ->
        let row = model#get_iter path in
        run config dialog tools gui (model#get ~row ~column:uri_col);
        true
    | `BUTTON_PRESS, 3, Some path ->
        view#select_path path;
        let row = model#get_iter path in
        menu_iface := Some (model#get ~row ~column:uri_col);
        menu#popup ~button:(B.button bev) ~time:(B.time bev);
        true
    | _ ->
        false
  );

  let default_icon = view#misc#render_icon ~size:`DIALOG `EXECUTE in

  (* We're missing gtk_icon_size_lookup, but can get it this way instead... *)
  let width = GdkPixbuf.get_width default_icon in
  let height = GdkPixbuf.get_height default_icon in

  (* Populate model *)
  let populate () =
    model#clear ();
    discover_existing_apps config
    |> List.sort by_name_ignore_case
    |> List.iter (fun (name, path, uri) ->
      let row = model#append () in
      model#set ~row ~column:name_col name;
      model#set ~row ~column:uri_col uri;
      model#set ~row ~column:path_col path;
      let url = Feed_url.master_feed_of_iface uri in

      FC.get_cached_icon_path config url
      |> pipe_some (Gtk_utils.load_png_icon config.system ~width ~height)
      |> default default_icon
      |> model#set ~row ~column:icon_col;
    ) in
  populate ();

  let add_and_repopulate uri =
    Gtk_utils.async ~parent:dialog (fun () ->
      lwt () = add_app uri in
      populate ();
      Lwt.return ()
    ) in

  (* Drag-and-drop *)

  Gtk_utils.make_iface_uri_drop_target dialog (fun iface ->
    log_info "URI dropped: %s" iface;
    Gtk_utils.sanity_check_iface iface;
    add_and_repopulate iface;
    true
  );

  dialog#connect#response ==> (function
    | `DELETE_EVENT | `CLOSE -> dialog#destroy (); Lwt.wakeup set_finished ()
    | `SHOW_CACHE -> Gtk_utils.async (fun () -> Cache_explorer_box.open_cache_explorer config)
    | `ADD -> add_and_repopulate ""
<<<<<<< HEAD
  );
  dialog#show ();
=======
  ) |> ignore;
>>>>>>> 116b501f

  dialog#set_default_size
    ~width:(Gdk.Screen.width () / 3)
    ~height:(Gdk.Screen.width () / 3);

  dialog#show ();

  finished<|MERGE_RESOLUTION|>--- conflicted
+++ resolved
@@ -335,12 +335,7 @@
     | `DELETE_EVENT | `CLOSE -> dialog#destroy (); Lwt.wakeup set_finished ()
     | `SHOW_CACHE -> Gtk_utils.async (fun () -> Cache_explorer_box.open_cache_explorer config)
     | `ADD -> add_and_repopulate ""
-<<<<<<< HEAD
-  );
-  dialog#show ();
-=======
-  ) |> ignore;
->>>>>>> 116b501f
+  );
 
   dialog#set_default_size
     ~width:(Gdk.Screen.width () / 3)
